# Copyright (c) 2020, NVIDIA CORPORATION.  All rights reserved.
#
# Licensed under the Apache License, Version 2.0 (the "License");
# you may not use this file except in compliance with the License.
# You may obtain a copy of the License at
#
#     http://www.apache.org/licenses/LICENSE-2.0
#
# Unless required by applicable law or agreed to in writing, software
# distributed under the License is distributed on an "AS IS" BASIS,
# WITHOUT WARRANTIES OR CONDITIONS OF ANY KIND, either express or implied.
# See the License for the specific language governing permissions and
# limitations under the License.

import copy
import json
import os
import tempfile
<<<<<<< HEAD
from itertools import repeat
from multiprocessing import Pool
=======
from math import ceil
>>>>>>> 14904fd0
from typing import Dict, List, Optional, Union

import onnx
import torch
from omegaconf import DictConfig, ListConfig, OmegaConf
from pytorch_lightning import Trainer

from nemo.collections.asr.data import audio_to_label_dataset
from nemo.collections.asr.models.asr_model import ASRModel
from nemo.collections.asr.parts.features import WaveformFeaturizer
from nemo.collections.asr.parts.perturb import process_augmentations
from nemo.collections.asr.parts.vad_utils import write_manifest_data
from nemo.collections.common.losses import CrossEntropyLoss
from nemo.collections.common.metrics import TopKClassificationAccuracy
from nemo.core.classes.common import PretrainedModelInfo, typecheck
from nemo.core.classes.exportable import Exportable
from nemo.core.neural_types import *
from nemo.utils import logging
from nemo.utils.export_utils import attach_onnx_to_onnx

__all__ = ['EncDecClassificationModel', 'MatchboxNet']


class EncDecClassificationModel(ASRModel, Exportable):
    """Encoder decoder Classification models."""

    def __init__(self, cfg: DictConfig, trainer: Trainer = None):
        # Get global rank and total number of GPU workers for IterableDataset partitioning, if applicable
        self.global_rank = 0
        self.world_size = 1
        self.local_rank = 0
        if trainer is not None:
            self.global_rank = (trainer.node_rank * trainer.num_gpus) + trainer.local_rank
            self.world_size = trainer.num_nodes * trainer.num_gpus
            self.local_rank = trainer.local_rank

        super().__init__(cfg=cfg, trainer=trainer)
        self._update_decoder_config(self._cfg.decoder)

        self.preprocessor = EncDecClassificationModel.from_config_dict(self._cfg.preprocessor)
        self.encoder = EncDecClassificationModel.from_config_dict(self._cfg.encoder)
        self.decoder = EncDecClassificationModel.from_config_dict(self._cfg.decoder)
        self.loss = CrossEntropyLoss()
        if hasattr(self._cfg, 'spec_augment') and self._cfg.spec_augment is not None:
            self.spec_augmentation = EncDecClassificationModel.from_config_dict(self._cfg.spec_augment)
        else:
            self.spec_augmentation = None
        if hasattr(self._cfg, 'crop_or_pad_augment') and self._cfg.crop_or_pad_augment is not None:
            self.crop_or_pad = EncDecClassificationModel.from_config_dict(self._cfg.crop_or_pad_augment)
        else:
            self.crop_or_pad = None

        # Setup metric objects
        self._accuracy = TopKClassificationAccuracy(dist_sync_on_step=True)

    @torch.no_grad()
    def transcribe(self, paths2audio_files: List[str], batch_size: int = 4, logprobs=False) -> List[str]:
        """
        Generate class labels for provided audio files. Use this method for debugging and prototyping.

        Args:
            paths2audio_files: (a list) of paths to audio files. \
                Recommended length per file is approximately 1 second.
            batch_size: (int) batch size to use during inference. \
                Bigger will result in better throughput performance but would use more memory.
            logprobs: (bool) pass True to get log probabilities instead of class labels.

        Returns:

            A list of transcriptions (or raw log probabilities if logprobs is True) in the same order as paths2audio_files
        """
        if paths2audio_files is None or len(paths2audio_files) == 0:
            return {}
        # We will store transcriptions here
        labels = []
        # Model's mode and device
        mode = self.training
        device = next(self.parameters()).device
        dither_value = self.preprocessor.featurizer.dither
        pad_to_value = self.preprocessor.featurizer.pad_to

        try:
            self.preprocessor.featurizer.dither = 0.0
            self.preprocessor.featurizer.pad_to = 0
            # Switch model to evaluation mode
            self.eval()
            logging_level = logging.get_verbosity()
            logging.set_verbosity(logging.WARNING)
            # Work in tmp directory - will store manifest file there
            with tempfile.TemporaryDirectory() as tmpdir:
                with open(os.path.join(tmpdir, 'manifest.json'), 'w') as fp:
                    for audio_file in paths2audio_files:
                        entry = {'audio_filepath': audio_file, 'duration': 100000.0, 'label': self.cfg.labels[0]}
                        fp.write(json.dumps(entry) + '\n')

                config = {'paths2audio_files': paths2audio_files, 'batch_size': batch_size, 'temp_dir': tmpdir}

                temporary_datalayer = self._setup_transcribe_dataloader(config)
                for test_batch in temporary_datalayer:
                    logits = self.forward(
                        input_signal=test_batch[0].to(device), input_signal_length=test_batch[1].to(device)
                    )
                    if logprobs:
                        # dump log probs per file
                        for idx in range(logits.shape[0]):
                            labels.append(logits[idx])
                    else:
                        labels_k = []
                        top_ks = self._accuracy.top_k
                        for top_k_i in top_ks:
                            # replace top k value with current top k
                            self._accuracy.top_k = top_k_i
                            labels_k_i = self._accuracy.top_k_predicted_labels(logits)
                            labels_k.append(labels_k_i)

                        # convenience: if only one top_k, pop out the nested list
                        if len(top_ks) == 1:
                            labels_k = labels_k[0]

                        labels += labels_k
                        # reset top k to orignal value
                        self._accuracy.top_k = top_ks
                    del test_batch
        finally:
            # set mode back to its original value
            self.train(mode=mode)
            self.preprocessor.featurizer.dither = dither_value
            self.preprocessor.featurizer.pad_to = pad_to_value
            logging.set_verbosity(logging_level)
        return labels

    def prepare_manifest(self, config):
        manifest_vad_input = config['manifest_vad_input']
        input_audios = []
        with open(config['manifest_filepath'], 'r') as manifest:
            for line in manifest.readlines():
                input_audios.append(json.loads(line.strip()))

        p = Pool(processes=config['num_workers'])
        args_func = {
            'label': 'infer',
            'split_duration': config['split_duration'],
            'time_length': config['time_length'],
        }
        results = p.starmap(write_manifest_data, zip(input_audios, repeat(args_func)))
        p.close()

        with open(manifest_vad_input, 'a') as fout:
            for res in results:
                for r in res:
                    json.dump(r, fout)
                    fout.write('\n')
                    fout.flush()

        return manifest_vad_input

    def prepare_manifest(self, config):
        manifest_vad_input = config['manifest_vad_input']
        input_audios = []
        with open(config['manifest_filepath'], 'r') as manifest:
            for line in manifest.readlines():
                input_audios.append(json.loads(line.strip()))

        p = Pool(processes=config['num_workers'])
        args_func = {
            'label': 'infer',
            'split_duration': config['split_duration'],
            'time_length': config['time_length'],
        }
        results = p.starmap(write_manifest_data, zip(input_audios, repeat(args_func)))
        p.close()

        with open(manifest_vad_input, 'a') as fout:
            for res in results:
                for r in res:
                    json.dump(r, fout)
                    fout.write('\n')
                    fout.flush()

        return manifest_vad_input

    def _setup_dataloader_from_config(self, config: Optional[Dict]):

        if 'augmentor' in config:
            augmentor = process_augmentations(config['augmentor'])
        else:
            augmentor = None

        featurizer = WaveformFeaturizer(
            sample_rate=config['sample_rate'], int_values=config.get('int_values', False), augmentor=augmentor
        )
<<<<<<< HEAD

        if 'vad_stream' in config and config['vad_stream']:

            logging.info("Split long audio file to avoid CUDA memory issue")
            manifest_vad_input = self.prepare_manifest(config)

            logging.info("Perform streaming frame-level VAD")
            dataset = AudioToSpeechLabelDataSet(
                manifest_filepath=manifest_vad_input,
                labels=config['labels'],
                featurizer=featurizer,
                max_duration=config.get('max_duration', None),
                min_duration=config.get('min_duration', None),
                trim=config.get('trim_silence', True),
                load_audio=config.get('load_audio', True),
                time_length=config.get('time_length', 0.31),
                shift_length=config.get('shift_length', 0.01),
                normalize_audio=config.get('normalize_audio', False),
            )
            batch_size = 1
            collate_func = dataset.vad_frame_seq_collate_fn
        else:
            dataset = AudioLabelDataset(
                manifest_filepath=config['manifest_filepath'],
                labels=config['labels'],
                featurizer=featurizer,
                max_duration=config.get('max_duration', None),
                min_duration=config.get('min_duration', None),
                trim=config.get('trim_silence', True),
                load_audio=config.get('load_audio', True),
=======
        shuffle = config['shuffle']

        # Instantiate tarred dataset loader or normal dataset loader
        if config.get('is_tarred', False):
            if ('tarred_audio_filepaths' in config and config['tarred_audio_filepaths'] is None) or (
                'manifest_filepath' in config and config['manifest_filepath'] is None
            ):
                logging.warning(
                    "Could not load dataset as `manifest_filepath` is None or "
                    f"`tarred_audio_filepaths` is None. Provided config : {config}"
                )
                return None

            if 'vad_stream' in config and config['vad_stream']:
                logging.warning("VAD inference does not support tarred dataset now")
                return None

            shuffle_n = config.get('shuffle_n', 4 * config['batch_size']) if shuffle else 0
            dataset = audio_to_label_dataset.get_tarred_classification_label_dataset(
                featurizer=featurizer,
                config=config,
                shuffle_n=shuffle_n,
                global_rank=self.global_rank,
                world_size=self.world_size,
>>>>>>> 14904fd0
            )
            shuffle = False
            batch_size = config['batch_size']
            collate_func = dataset.collate_fn

        else:
            if 'manifest_filepath' in config and config['manifest_filepath'] is None:
                logging.warning(f"Could not load dataset as `manifest_filepath` is None. Provided config : {config}")
                return None

            if 'vad_stream' in config and config['vad_stream']:
                logging.info("Perform streaming frame-level VAD")
                dataset = audio_to_label_dataset.get_speech_label_dataset(featurizer=featurizer, config=config)
                batch_size = 1
                collate_func = dataset.vad_frame_seq_collate_fn
            else:
                dataset = audio_to_label_dataset.get_classification_label_dataset(featurizer=featurizer, config=config)
                batch_size = config['batch_size']
                collate_func = dataset.collate_fn

        return torch.utils.data.DataLoader(
            dataset=dataset,
            batch_size=batch_size,
            collate_fn=collate_func,
            drop_last=config.get('drop_last', False),
            shuffle=shuffle,
            num_workers=config.get('num_workers', 0),
            pin_memory=config.get('pin_memory', False),
        )

    def setup_training_data(self, train_data_config: Optional[Union[DictConfig, Dict]]):
        if 'shuffle' not in train_data_config:
            train_data_config['shuffle'] = True
        # preserve config
        self._update_dataset_config(dataset_name='train', config=train_data_config)

        self._train_dl = self._setup_dataloader_from_config(config=train_data_config)

        # Need to set this because if using an IterableDataset, the length of the dataloader is the total number
        # of samples rather than the number of batches, and this messes up the tqdm progress bar.
        # So we set the number of steps manually (to the correct number) to fix this.
        if 'is_tarred' in train_data_config and train_data_config['is_tarred']:
            # We also need to check if limit_train_batches is already set.
            # If it's an int, we assume that the user has set it to something sane, i.e. <= # training batches,
            # and don't change it. Otherwise, adjust batches accordingly if it's a float (including 1.0).
            if isinstance(self._trainer.limit_train_batches, float):
                self._trainer.limit_train_batches = int(
                    self._trainer.limit_train_batches
                    * ceil((len(self._train_dl.dataset) / self.world_size) / train_data_config['batch_size'])
                )

    def setup_validation_data(self, val_data_config: Optional[Union[DictConfig, Dict]]):
        if 'shuffle' not in val_data_config:
            val_data_config['shuffle'] = False

        # preserve config
        self._update_dataset_config(dataset_name='validation', config=val_data_config)

        self._validation_dl = self._setup_dataloader_from_config(config=val_data_config)

    def setup_test_data(self, test_data_config: Optional[Union[DictConfig, Dict]]):
        if 'shuffle' not in test_data_config:
            test_data_config['shuffle'] = False

        # preserve config
        self._update_dataset_config(dataset_name='test', config=test_data_config)

        self._test_dl = self._setup_dataloader_from_config(config=test_data_config)

    def test_dataloader(self):
        if self._test_dl is not None:
            return self._test_dl

    @classmethod
    def list_available_models(cls) -> Optional[List[PretrainedModelInfo]]:
        """
        This method returns a list of pre-trained model which can be instantiated directly from NVIDIA's NGC cloud.

        Returns:
            List of available pre-trained models.
        """
        result = []
        model = PretrainedModelInfo(
            pretrained_model_name="MatchboxNet-3x1x64-v1",
            location="https://api.ngc.nvidia.com/v2/models/nvidia/nemospeechmodels/versions/1.0.0a5/files/MatchboxNet-3x1x64-v1.nemo",
            description="MatchboxNet model trained on Google Speech Commands dataset (v1, 30 classes) which obtains 97.32% accuracy on test set.",
        )
        result.append(model)

        model = PretrainedModelInfo(
            pretrained_model_name="MatchboxNet-3x2x64-v1",
            location="https://api.ngc.nvidia.com/v2/models/nvidia/nemospeechmodels/versions/1.0.0a5/files/MatchboxNet-3x2x64-v1.nemo",
            description="MatchboxNet model trained on Google Speech Commands dataset (v1, 30 classes) which obtains 97.68% accuracy on test set.",
        )
        result.append(model)

        model = PretrainedModelInfo(
            pretrained_model_name="MatchboxNet-3x1x64-v2",
            location="https://api.ngc.nvidia.com/v2/models/nvidia/nemospeechmodels/versions/1.0.0a5/files/MatchboxNet-3x1x64-v2.nemo",
            description="MatchboxNet model trained on Google Speech Commands dataset (v2, 35 classes) which obtains 97.12% accuracy on test set.",
        )
        result.append(model)

        model = PretrainedModelInfo(
            pretrained_model_name="MatchboxNet-3x1x64-v2",
            location="https://api.ngc.nvidia.com/v2/models/nvidia/nemospeechmodels/versions/1.0.0a5/files/MatchboxNet-3x1x64-v2.nemo",
            description="MatchboxNet model trained on Google Speech Commands dataset (v2, 30 classes) which obtains 97.29% accuracy on test set.",
        )
        result.append(model)

        model = PretrainedModelInfo(
            pretrained_model_name="MatchboxNet-3x1x64-v2-subset-task",
            location="https://api.ngc.nvidia.com/v2/models/nvidia/nemospeechmodels/versions/1.0.0a5/files/MatchboxNet-3x1x64-v2-subset-task.nemo",
            description="MatchboxNet model trained on Google Speech Commands dataset (v2, 10+2 classes) which obtains 98.2% accuracy on test set.",
        )
        result.append(model)

        model = PretrainedModelInfo(
            pretrained_model_name="MatchboxNet-3x2x64-v2-subset-task",
            location="https://api.ngc.nvidia.com/v2/models/nvidia/nemospeechmodels/versions/1.0.0a5/files/MatchboxNet-3x2x64-v2-subset-task.nemo",
            description="MatchboxNet model trained on Google Speech Commands dataset (v2, 10+2 classes) which obtains 98.4% accuracy on test set.",
        )
        result.append(model)

        model = PretrainedModelInfo(
            pretrained_model_name="MatchboxNet-VAD-3x2",
            location="https://api.ngc.nvidia.com/v2/models/nvidia/nemospeechmodels/versions/1.0.0a5/files/MatchboxNet_VAD_3x2.nemo",
            description="Voice Activity Detection MatchboxNet model trained on google speech command (v2) and freesound background data, which obtains 0.992 accuracy on testset from same source and 0.852 TPR for FPR=0.315 on testset (ALL) of AVA movie data",
        )
        result.append(model)
        return result

    @property
    def input_types(self) -> Optional[Dict[str, NeuralType]]:
        if hasattr(self.preprocessor, '_sample_rate'):
            audio_eltype = AudioSignal(freq=self.preprocessor._sample_rate)
        else:
            audio_eltype = AudioSignal()
        return {
            "input_signal": NeuralType(('B', 'T'), audio_eltype),
            "input_signal_length": NeuralType(tuple('B'), LengthsType()),
        }

    @property
    def output_types(self) -> Optional[Dict[str, NeuralType]]:
        return {"outputs": NeuralType(('B', 'D'), LogitsType())}

    @typecheck()
    def forward(self, input_signal, input_signal_length):
        processed_signal, processed_signal_len = self.preprocessor(
            input_signal=input_signal, length=input_signal_length,
        )
        # Crop or pad is always applied
        if self.crop_or_pad is not None:
            processed_signal, processed_signal_len = self.crop_or_pad(
                input_signal=processed_signal, length=processed_signal_len
            )
        # Spec augment is not applied during evaluation/testing
        if self.spec_augmentation is not None and self.training:
            processed_signal = self.spec_augmentation(input_spec=processed_signal)
        encoded, encoded_len = self.encoder(audio_signal=processed_signal, length=processed_signal_len)
        logits = self.decoder(encoder_output=encoded)
        return logits

    # PTL-specific methods
    def training_step(self, batch, batch_nb):
        self.training_step_end()
        audio_signal, audio_signal_len, labels, labels_len = batch
        logits = self.forward(input_signal=audio_signal, input_signal_length=audio_signal_len)
        loss_value = self.loss(logits=logits, labels=labels)

        tensorboard_logs = {
            'train_loss': loss_value,
            'learning_rate': self._optimizer.param_groups[0]['lr'],
        }

        self._accuracy(logits=logits, labels=labels)
        top_k = self._accuracy.compute()
        for i, top_i in enumerate(top_k):
            tensorboard_logs[f'training_batch_accuracy_top@{i}'] = top_i

        return {'loss': loss_value, 'log': tensorboard_logs}

    def validation_step(self, batch, batch_idx, dataloader_idx=0):
        audio_signal, audio_signal_len, labels, labels_len = batch
        logits = self.forward(input_signal=audio_signal, input_signal_length=audio_signal_len)
        loss_value = self.loss(logits=logits, labels=labels)
        acc = self._accuracy(logits=logits, labels=labels)
        correct_counts, total_counts = self._accuracy.correct_counts_k, self._accuracy.total_counts_k
        return {
            'val_loss': loss_value,
            'val_correct_counts': correct_counts,
            'val_total_counts': total_counts,
            'val_acc': acc,
        }

    def test_step(self, batch, batch_idx, dataloader_idx=0):
        audio_signal, audio_signal_len, labels, labels_len = batch
        logits = self.forward(input_signal=audio_signal, input_signal_length=audio_signal_len)
        loss_value = self.loss(logits=logits, labels=labels)
        acc = self._accuracy(logits=logits, labels=labels)
        correct_counts, total_counts = self._accuracy.correct_counts_k, self._accuracy.total_counts_k
        return {
            'test_loss': loss_value,
            'test_correct_counts': correct_counts,
            'test_total_counts': total_counts,
            'test_acc': acc,
        }

    def multi_validation_epoch_end(self, outputs, dataloader_idx: int = 0):
        val_loss_mean = torch.stack([x['val_loss'] for x in outputs]).mean()
        correct_counts = torch.stack([x['val_correct_counts'] for x in outputs]).sum(axis=0)
        total_counts = torch.stack([x['val_total_counts'] for x in outputs]).sum(axis=0)

        self._accuracy.correct_counts_k = correct_counts
        self._accuracy.total_counts_k = total_counts
        topk_scores = self._accuracy.compute()

        tensorboard_log = {'val_loss': val_loss_mean}
        for top_k, score in zip(self._accuracy.top_k, topk_scores):
            tensorboard_log['val_epoch_top@{}'.format(top_k)] = score

        return {'log': tensorboard_log}

    def multi_test_epoch_end(self, outputs, dataloader_idx: int = 0):
        test_loss_mean = torch.stack([x['test_loss'] for x in outputs]).mean()
        correct_counts = torch.stack([x['test_correct_counts'].unsqueeze(0) for x in outputs]).sum(axis=0)
        total_counts = torch.stack([x['test_total_counts'].unsqueeze(0) for x in outputs]).sum(axis=0)

        self._accuracy.correct_counts_k = correct_counts
        self._accuracy.total_counts_k = total_counts
        topk_scores = self._accuracy.compute()

        tensorboard_log = {'test_loss': test_loss_mean}
        for top_k, score in zip(self._accuracy.top_k, topk_scores):
            tensorboard_log['test_epoch_top@{}'.format(top_k)] = score

        return {'log': tensorboard_log}

    def change_labels(self, new_labels: List[str]):
        """
        Changes labels used by the decoder model. Use this method when fine-tuning on from pre-trained model.
        This method changes only decoder and leaves encoder and pre-processing modules unchanged. For example, you would
        use it if you want to use pretrained encoder when fine-tuning on a data in another dataset.

        If new_labels == self.decoder.vocabulary then nothing will be changed.

        Args:

            new_labels: list with new labels. Must contain at least 2 elements. Typically, \
            this is set of labels for the dataset.

        Returns: None

        """
        if new_labels is not None and not isinstance(new_labels, ListConfig):
            new_labels = ListConfig(new_labels)

        if self._cfg.labels == new_labels:
            logging.warning(
                f"Old labels ({self._cfg.labels}) and new labels ({new_labels}) match. Not changing anything"
            )
        else:
            if new_labels is None or len(new_labels) == 0:
                raise ValueError(f'New labels must be non-empty list of labels. But I got: {new_labels}')

            # Update config
            self._cfg.labels = new_labels

            decoder_config = self.decoder.to_config_dict()
            new_decoder_config = copy.deepcopy(decoder_config)
            self._update_decoder_config(new_decoder_config)
            del self.decoder
            self.decoder = EncDecClassificationModel.from_config_dict(new_decoder_config)

            OmegaConf.set_struct(self._cfg.decoder, False)
            self._cfg.decoder = new_decoder_config
            OmegaConf.set_struct(self._cfg.decoder, True)

            if 'train_ds' in self._cfg and self._cfg.train_ds is not None:
                self._cfg.train_ds.labels = new_labels

            if 'validation_ds' in self._cfg and self._cfg.validation_ds is not None:
                self._cfg.validation_ds.labels = new_labels

            if 'test_ds' in self._cfg and self._cfg.test_ds is not None:
                self._cfg.test_ds.labels = new_labels

            logging.info(f"Changed decoder output to {self.decoder.num_classes} labels.")

    def _update_decoder_config(self, cfg):
        """
        Update the number of classes in the decoder based on labels provided.

        Args:
            cfg: The config of the decoder which will be updated.
        """
        OmegaConf.set_struct(cfg, False)

        labels = self.cfg.labels

        if 'params' in cfg:
            cfg.params.num_classes = len(labels)
        else:
            cfg.num_classes = len(labels)

        OmegaConf.set_struct(cfg, True)

    def _setup_transcribe_dataloader(self, config: Dict) -> 'torch.utils.data.DataLoader':
        """
        Setup function for a temporary data loader which wraps the provided audio file.

        Args:
            config: A python dictionary which contains the following keys:
            paths2audio_files: (a list) of paths to audio files. The files should be relatively short fragments. \
                Recommended length per file is between 5 and 25 seconds.
            batch_size: (int) batch size to use during inference. \
                Bigger will result in better throughput performance but would use more memory.
            temp_dir: (str) A temporary directory where the audio manifest is temporarily
                stored.

        Returns:
            A pytorch DataLoader for the given audio file(s).
        """
        dl_config = {
            'manifest_filepath': os.path.join(config['temp_dir'], 'manifest.json'),
            'sample_rate': self.preprocessor._sample_rate,
            'labels': self.cfg.labels,
            'batch_size': min(config['batch_size'], len(config['paths2audio_files'])),
            'trim_silence': False,
            'shuffle': False,
        }

        temporary_datalayer = self._setup_dataloader_from_config(config=DictConfig(dl_config))
        return temporary_datalayer

    def export(
        self,
        output: str,
        input_example=None,
        output_example=None,
        verbose=False,
        export_params=True,
        do_constant_folding=True,
        keep_initializers_as_inputs=False,
        onnx_opset_version: int = 12,
        try_script: bool = False,
        set_eval: bool = True,
        check_trace: bool = True,
        use_dynamic_axes: bool = True,
    ):
        if input_example is not None or output_example is not None:
            logging.warning(
                "Passed input and output examples will be ignored and recomputed since"
                " EncDecClassificationModel consists of two separate models (encoder and decoder) with different"
                " inputs and outputs."
            )

        qual_name = self.__module__ + '.' + self.__class__.__qualname__
        output1 = os.path.join(os.path.dirname(output), 'encoder_' + os.path.basename(output))
        output1_descr = qual_name + ' Encoder exported to ONNX'
        encoder_onnx = self.encoder.export(
            output1,
            None,  # computed by input_example()
            None,
            verbose,
            export_params,
            do_constant_folding,
            keep_initializers_as_inputs,
            onnx_opset_version,
            try_script,
            set_eval,
            check_trace,
            use_dynamic_axes,
        )

        output2 = os.path.join(os.path.dirname(output), 'decoder_' + os.path.basename(output))
        output2_descr = qual_name + ' Decoder exported to ONNX'
        decoder_onnx = self.decoder.export(
            output2,
            None,  # computed by input_example()
            None,
            verbose,
            export_params,
            do_constant_folding,
            keep_initializers_as_inputs,
            onnx_opset_version,
            try_script,
            set_eval,
            check_trace,
            use_dynamic_axes,
        )

        output_model = attach_onnx_to_onnx(encoder_onnx, decoder_onnx, "EDC")
        output_descr = qual_name + ' Encoder+Decoder exported to ONNX'
        onnx.save(output_model, output)
        return ([output, output1, output2], [output_descr, output1_descr, output2_descr])


class MatchboxNet(EncDecClassificationModel):
    pass<|MERGE_RESOLUTION|>--- conflicted
+++ resolved
@@ -16,12 +16,7 @@
 import json
 import os
 import tempfile
-<<<<<<< HEAD
-from itertools import repeat
-from multiprocessing import Pool
-=======
 from math import ceil
->>>>>>> 14904fd0
 from typing import Dict, List, Optional, Union
 
 import onnx
@@ -213,38 +208,6 @@
         featurizer = WaveformFeaturizer(
             sample_rate=config['sample_rate'], int_values=config.get('int_values', False), augmentor=augmentor
         )
-<<<<<<< HEAD
-
-        if 'vad_stream' in config and config['vad_stream']:
-
-            logging.info("Split long audio file to avoid CUDA memory issue")
-            manifest_vad_input = self.prepare_manifest(config)
-
-            logging.info("Perform streaming frame-level VAD")
-            dataset = AudioToSpeechLabelDataSet(
-                manifest_filepath=manifest_vad_input,
-                labels=config['labels'],
-                featurizer=featurizer,
-                max_duration=config.get('max_duration', None),
-                min_duration=config.get('min_duration', None),
-                trim=config.get('trim_silence', True),
-                load_audio=config.get('load_audio', True),
-                time_length=config.get('time_length', 0.31),
-                shift_length=config.get('shift_length', 0.01),
-                normalize_audio=config.get('normalize_audio', False),
-            )
-            batch_size = 1
-            collate_func = dataset.vad_frame_seq_collate_fn
-        else:
-            dataset = AudioLabelDataset(
-                manifest_filepath=config['manifest_filepath'],
-                labels=config['labels'],
-                featurizer=featurizer,
-                max_duration=config.get('max_duration', None),
-                min_duration=config.get('min_duration', None),
-                trim=config.get('trim_silence', True),
-                load_audio=config.get('load_audio', True),
-=======
         shuffle = config['shuffle']
 
         # Instantiate tarred dataset loader or normal dataset loader
@@ -269,7 +232,6 @@
                 shuffle_n=shuffle_n,
                 global_rank=self.global_rank,
                 world_size=self.world_size,
->>>>>>> 14904fd0
             )
             shuffle = False
             batch_size = config['batch_size']
