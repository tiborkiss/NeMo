# Copyright (c) 2019 NVIDIA Corporation
import unittest
import os
import torch
from pathlib import Path
from ruamel.yaml import YAML

<<<<<<< HEAD
from .context import nemo, nemo_asr, nemo_nlp
from .common_setup import NeMoUnitTest


# class TestDeployExport(NeMoUnitTest):
#     def setUp(self) -> None:
#         self.nf = nemo.core.NeuralModuleFactory(
#             placement=nemo.core.DeviceType.CPU)
#
#     def __test_export_route(
#     self, module, out_name, mode, input_example=None):
#         out = Path(out_name)
#         if out.exists():
#             os.remove(out)
#
#         self.nf.deployment_export(
#             modules=[module],
#             outputs=[out_name],
#             input_examples=[input_example],
#             d_format=mode)
#
#         self.assertTrue(out.exists())
#         if out.exists():
#             os.remove(out)
#         conf = Path(out_name+".json")
#         if conf.exists():
#             os.remove(out_name + ".json")
#
#     def test_simple_module_export(self):
#         simplest_module = \
#             nemo.backends.pytorch.tutorials.TaylorNet(dim=4, factory=self.nf)
#         self.__test_export_route(module=simplest_module,
#                                  out_name="simple.pt",
#                                  mode=nemo.core.DeploymentFormat.TORCHSCRIPT,
#                                  input_example=None)
#
#     def test_simple_module_onnx_export(self):
#         simplest_module = \
#             nemo.backends.pytorch.tutorials.TaylorNet(dim=4, factory=self.nf)
#         self.__test_export_route(module=simplest_module,
#                                  out_name="simple.onnx",
#                                  mode=nemo.core.DeploymentFormat.ONNX,
#                                  input_example=torch.randn(16, 1))
#
#     def test_TokenClassifier_module_export(self):
#         t_class = nemo_nlp.TokenClassifier(hidden_size=512, num_classes=16,
#                                            use_transformer_pretrained=False)
#         self.__test_export_route(module=t_class,
#                                  out_name="t_class.pt",
#                                  mode=nemo.core.DeploymentFormat.TORCHSCRIPT,
#                                  input_example=torch.randn(16, 16, 512))
#
#     def test_TokenClassifier_module_onnx_export(self):
#         t_class = nemo_nlp.TokenClassifier(hidden_size=512, num_classes=16,
#                                            use_transformer_pretrained=False)
#         self.__test_export_route(module=t_class,
#                                  out_name="t_class.onnx",
#                                  mode=nemo.core.DeploymentFormat.ONNX,
#                                  input_example=torch.randn(16, 16, 512))
#
#     def test_jasper_decoder_export(self):
#         j_decoder = nemo_asr.JasperDecoderForCTC(feat_in=1024,
#                                                  num_classes=33)
#         self.__test_export_route(module=j_decoder,
#                                  out_name="j_decoder.pt",
#                                  mode=nemo.core.DeploymentFormat.TORCHSCRIPT,
#                                  input_example=None)
#
#     def test_hf_bert(self):
#         bert = nemo_nlp.huggingface.BERT(
#             pretrained_model_name="bert-base-uncased")
#         input_example = (torch.randint(low=0, high=16, size=(2, 16)),
#                          torch.randint(low=0, high=1, size=(2, 16)),
#                          torch.randint(low=0, high=1, size=(2, 16)))
#         self.__test_export_route(module=bert,
#                                  out_name="bert.pt",
#                                  mode=nemo.core.DeploymentFormat.TORCHSCRIPT,
#                                  input_example=input_example)
#
#     def test_hf_bert_pt(self):
#         bert = nemo_nlp.huggingface.BERT(
#             pretrained_model_name="bert-base-uncased")
#         self.__test_export_route(module=bert,
#                                  out_name="bert.pt",
#                                  mode=nemo.core.DeploymentFormat.PYTORCH)
=======
from context import nemo, nemo_asr, nemo_nlp
from common_setup import NeMoUnitTest
import argparse

class TestDeployExport(NeMoUnitTest):
    def setUp(self) -> None:
        self.nf = nemo.core.NeuralModuleFactory(
            placement=nemo.core.DeviceType.CPU)

    def __test_export_route(self, module, out_name, mode, input_example=None):
        out = Path(out_name)
        if out.exists():
            os.remove(out)

        nf = nemo.core.NeuralModuleFactory(
             placement=nemo.core.DeviceType.CPU)

        nf.deployment_export(
            modules=[module],
            output=out_name,
            input_example=input_example,
            d_format=mode)

        self.assertTrue(out.exists())
        if out.exists():
            os.remove(out)

    def test_simple_module_export(self):
        simplest_module = \
            nemo.backends.pytorch.tutorials.TaylorNet(dim=4, factory=self.nf)
        self.__test_export_route(module=simplest_module,
                                 out_name="simple.pt",
                                 mode=nemo.core.DeploymentFormat.TORCHSCRIPT,
                                 input_example=None)

    def test_simple_module_onnx_export(self):
        simplest_module = \
            nemo.backends.pytorch.tutorials.TaylorNet(dim=4, factory=self.nf)
        self.__test_export_route(module=simplest_module,
                                 out_name="simple.onnx",
                                 mode=nemo.core.DeploymentFormat.ONNX,
                                 input_example=torch.randn(16, 1))

    def test_TokenClassifier_module_export(self):
        t_class = nemo_nlp.TokenClassifier(hidden_size=512, num_classes=16,
                                           use_transformer_pretrained=False)
        self.__test_export_route(module=t_class,
                                 out_name="t_class.pt",
                                 mode=nemo.core.DeploymentFormat.TORCHSCRIPT,
                                 input_example=torch.randn(16, 16, 512))

    def test_TokenClassifier_module_onnx_export(self):
        t_class = nemo_nlp.TokenClassifier(hidden_size=512, num_classes=16,
                                           use_transformer_pretrained=False)
        self.__test_export_route(module=t_class,
                                 out_name="t_class.onnx",
                                 mode=nemo.core.DeploymentFormat.ONNX,
                                 input_example=torch.randn(16, 16, 512))

    def test_jasper_decoder_export(self):
        j_decoder = nemo_asr.JasperDecoderForCTC(feat_in=1024,
                                                 num_classes=33)
        self.__test_export_route(module=j_decoder,
                                 out_name="j_decoder.onnx",
                                 mode=nemo.core.DeploymentFormat.ONNX,
                                 input_example=None)

    def test_hf_bert(self):
        bert = nemo_nlp.huggingface.BERT(
            pretrained_model_name="bert-base-uncased")
        input_example = (torch.randint(low=0, high=16, size=(2, 16)),
                         torch.randint(low=0, high=1, size=(2, 16)),
                         torch.randint(low=0, high=1, size=(2, 16)))
        self.__test_export_route(module=bert,
                                 out_name="bert.pt",
                                 mode=nemo.core.DeploymentFormat.TORCHSCRIPT,
                                 input_example=input_example)

    def test_jasper_encoder_export(self, out_name, d_format=nemo.core.DeploymentFormat.ONNX):
         out = Path(out_name)
         if out.exists():
             os.remove(out)
         with open("tests/data/jasper_smaller.yaml") as file:
             yaml = YAML(typ="safe")
             jasper_model_definition = yaml.load(file)
         nf = nemo.core.NeuralModuleFactory(
             placement=nemo.core.DeviceType.CPU)
         jasper_encoder = nemo_asr.JasperEncoder(
             conv_mask=False,
             feat_in=jasper_model_definition['AudioPreprocessing']['features'],
             **jasper_model_definition['JasperEncoder']
         )

         with torch.no_grad():
             nf.deployment_export(modules=[jasper_encoder],
                                  output=out_name,
                                  input_example=(torch.randn(16, 64, 256), torch.randn(256)),
                                  d_format=d_format)
             self.assertTrue(out.exists())


def main(args):
    td = TestDeployExport()
    print("ONNX. . .")
    
    if args.pyt_path:
        td.test_jasper_encoder_export(d_format=nemo.core.DeploymentFormat.TORCHSCRIPT, out_name = "jasper_encoder.pt")

    if args.onnx_path:
        td.test_jasper_encoder_export(out_name = args.onnx_path)
        
        
def parse_args():
    parser = argparse.ArgumentParser(description='test_deploy')
    parser.add_argument("--onnx_path", default=None, type=str, help="Path to onnx model for engine creation")
    parser.add_argument("--pyt_path", default=None, type=str, help="Path to TS saved engine")
    parser.add_argument("--engine_path", default=None, type=str, help="Path to serialized TRT engine")
    parser.add_argument("--decoder", action="store_true", help="Path to serialized TRT engine")
    return parser.parse_args()
    

        
if __name__=="__main__":
    args = parse_args()
    main(args)
>>>>>>> 67cad785
<|MERGE_RESOLUTION|>--- conflicted
+++ resolved
@@ -5,93 +5,6 @@
 from pathlib import Path
 from ruamel.yaml import YAML
 
-<<<<<<< HEAD
-from .context import nemo, nemo_asr, nemo_nlp
-from .common_setup import NeMoUnitTest
-
-
-# class TestDeployExport(NeMoUnitTest):
-#     def setUp(self) -> None:
-#         self.nf = nemo.core.NeuralModuleFactory(
-#             placement=nemo.core.DeviceType.CPU)
-#
-#     def __test_export_route(
-#     self, module, out_name, mode, input_example=None):
-#         out = Path(out_name)
-#         if out.exists():
-#             os.remove(out)
-#
-#         self.nf.deployment_export(
-#             modules=[module],
-#             outputs=[out_name],
-#             input_examples=[input_example],
-#             d_format=mode)
-#
-#         self.assertTrue(out.exists())
-#         if out.exists():
-#             os.remove(out)
-#         conf = Path(out_name+".json")
-#         if conf.exists():
-#             os.remove(out_name + ".json")
-#
-#     def test_simple_module_export(self):
-#         simplest_module = \
-#             nemo.backends.pytorch.tutorials.TaylorNet(dim=4, factory=self.nf)
-#         self.__test_export_route(module=simplest_module,
-#                                  out_name="simple.pt",
-#                                  mode=nemo.core.DeploymentFormat.TORCHSCRIPT,
-#                                  input_example=None)
-#
-#     def test_simple_module_onnx_export(self):
-#         simplest_module = \
-#             nemo.backends.pytorch.tutorials.TaylorNet(dim=4, factory=self.nf)
-#         self.__test_export_route(module=simplest_module,
-#                                  out_name="simple.onnx",
-#                                  mode=nemo.core.DeploymentFormat.ONNX,
-#                                  input_example=torch.randn(16, 1))
-#
-#     def test_TokenClassifier_module_export(self):
-#         t_class = nemo_nlp.TokenClassifier(hidden_size=512, num_classes=16,
-#                                            use_transformer_pretrained=False)
-#         self.__test_export_route(module=t_class,
-#                                  out_name="t_class.pt",
-#                                  mode=nemo.core.DeploymentFormat.TORCHSCRIPT,
-#                                  input_example=torch.randn(16, 16, 512))
-#
-#     def test_TokenClassifier_module_onnx_export(self):
-#         t_class = nemo_nlp.TokenClassifier(hidden_size=512, num_classes=16,
-#                                            use_transformer_pretrained=False)
-#         self.__test_export_route(module=t_class,
-#                                  out_name="t_class.onnx",
-#                                  mode=nemo.core.DeploymentFormat.ONNX,
-#                                  input_example=torch.randn(16, 16, 512))
-#
-#     def test_jasper_decoder_export(self):
-#         j_decoder = nemo_asr.JasperDecoderForCTC(feat_in=1024,
-#                                                  num_classes=33)
-#         self.__test_export_route(module=j_decoder,
-#                                  out_name="j_decoder.pt",
-#                                  mode=nemo.core.DeploymentFormat.TORCHSCRIPT,
-#                                  input_example=None)
-#
-#     def test_hf_bert(self):
-#         bert = nemo_nlp.huggingface.BERT(
-#             pretrained_model_name="bert-base-uncased")
-#         input_example = (torch.randint(low=0, high=16, size=(2, 16)),
-#                          torch.randint(low=0, high=1, size=(2, 16)),
-#                          torch.randint(low=0, high=1, size=(2, 16)))
-#         self.__test_export_route(module=bert,
-#                                  out_name="bert.pt",
-#                                  mode=nemo.core.DeploymentFormat.TORCHSCRIPT,
-#                                  input_example=input_example)
-#
-#     def test_hf_bert_pt(self):
-#         bert = nemo_nlp.huggingface.BERT(
-#             pretrained_model_name="bert-base-uncased")
-#         self.__test_export_route(module=bert,
-#                                  out_name="bert.pt",
-#                                  mode=nemo.core.DeploymentFormat.PYTORCH)
-=======
 from context import nemo, nemo_asr, nemo_nlp
 from common_setup import NeMoUnitTest
 import argparse
@@ -216,5 +129,4 @@
         
 if __name__=="__main__":
     args = parse_args()
-    main(args)
->>>>>>> 67cad785
+    main(args)